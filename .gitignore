--- conflicted
+++ resolved
@@ -1,9 +1,7 @@
-<<<<<<< HEAD
 node_modules
-.env
-hr_database.db
-=======
-﻿__pycache__/
+
+# Python caches and build artifacts
+__pycache__/
 *.pyc
 *.pyo
 *.pyd
@@ -34,8 +32,8 @@
 # Environment and secrets
 .env
 
-# Generated datasets and models
+# App databases and data
+hr_database.db
 data/
 models/*.pkl
-models/*metrics.json
->>>>>>> ab94a6c1
+models/*metrics.json